--- conflicted
+++ resolved
@@ -35,52 +35,6 @@
 	ServerError = errs.Class("PSServer error")
 )
 
-<<<<<<< HEAD
-// Config contains everything necessary for a server
-type Config struct {
-	Path               string `help:"path to store data in" default:"$CONFDIR"`
-	AllocatedDiskSpace int64  `help:"total allocated disk space, default(1GB)" default:"1073741824"`
-	AllocatedBandwidth int64  `help:"total allocated bandwidth, default(100GB)" default:"107374182400"`
-}
-
-// Run implements provider.Responsibility
-func (c Config) Run(ctx context.Context, server *provider.Provider) (err error) {
-	defer mon.Task()(&ctx)(&err)
-
-	ctx, cancel := context.WithCancel(ctx)
-
-	db, err := psdb.Open(ctx, filepath.Join(c.Path, "piece-store-data"), filepath.Join(c.Path, "piecestore.db"))
-	if err != nil {
-		return ServerError.Wrap(err)
-	}
-
-	s, err := NewEndpoint(zap.L(), c, db, server.Identity().Key)
-	if err != nil {
-		return err
-	}
-
-	pb.RegisterPieceStoreRoutesServer(server.PublicRPC(), s)
-
-	// Run the agreement sender process
-	asProcess, err := as.Initialize(s.DB, server.Identity())
-	if err != nil {
-		return err
-	}
-	go func() {
-		if err := asProcess.Run(ctx); err != nil {
-			cancel()
-		}
-	}()
-
-	defer func() {
-		log.Fatal(s.Stop(ctx))
-	}()
-
-	return server.Run(ctx)
-}
-
-=======
->>>>>>> 2ee4eed4
 //DirSize returns the total size of the files in that directory
 func DirSize(path string) (int64, error) {
 	var size int64
